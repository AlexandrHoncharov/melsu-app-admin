{
  "expo": {
    "name": "Университет",
    "slug": "melsu",
    "version": "1.0.0",
    "orientation": "portrait",
    "icon": "./assets/images/icon.png",
    "scheme": "melsu",
    "userInterfaceStyle": "automatic",
    "newArchEnabled": true,
    "resolutions": {
      "metro": "0.76.0",
      "metro-resolver": "0.76.0"
    },
    "overrides": {
      "metro": "0.76.0",
      "metro-resolver": "0.76.0"
    },
    "splash": {
      "image": "./assets/images/splash.png",
      "resizeMode": "contain",
      "backgroundColor": "#ffffff"
    },
    "updates": {
      "fallbackToCacheTimeout": 0
    },
    "assetBundlePatterns": [
      "**/*"
    ],
    "ios": {
      "supportsTablet": true,
      "bundleIdentifier": "com.melsu.app"
    },
    "android": {
<<<<<<< HEAD
    "googleServicesFile": "./google-services.json",
=======
      "googleServicesFile": "./google-services.json",
>>>>>>> 937f162a
      "adaptiveIcon": {
        "foregroundImage": "./assets/images/adaptive-icon.png",
        "backgroundColor": "#ffffff"
      },
      "package": "com.melsu.app",
      "useNextNotificationsApi": true,
      "permissions": [
        "CAMERA",
        "READ_EXTERNAL_STORAGE",
        "WRITE_EXTERNAL_STORAGE",
        "VIBRATE",
        "RECEIVE_BOOT_COMPLETED"
      ]
    },
    "web": {
      "bundler": "metro",
      "output": "static",
      "favicon": "./assets/images/favicon.png",
      "name": "Университет",
      "shortName": "Универ",
      "description": "Мобильное приложение университета",
      "lang": "ru",
      "themeColor": "#770002",
      "backgroundColor": "#ffffff",
      "startUrl": "/?utm_source=pwa",
      "scope": "/",
      "crossorigin": "use-credentials",
      "display": "standalone",
      "orientation": "portrait",
      "relatedApplications": [],
      "preferRelatedApplications": false
    },
    "plugins": [
      "expo-router",
      [
        "expo-splash-screen",
        {
          "image": "./assets/images/splash-icon.png",
          "imageWidth": 200,
          "resizeMode": "contain",
          "backgroundColor": "#ffffff"
        }
      ],
      "expo-secure-store",
      "expo-image-picker",
      [
        "onesignal-expo-plugin",
        {
          "mode": "development",
          "devTeam": "91TTNK3DMG"
        }
      ],
      "expo-device",
      "expo-media-library"
    ],
    "experiments": {
      "typedRoutes": true,
      "tsconfigPaths": true
    },
    "extra": {
      "router": {
        "origin": false
      },
      "eas": {
        "projectId": "d9591f01-e110-4918-8b09-c422bd23baaf"
      },
      "oneSignalAppId": "6ef82a9b-b49d-4800-8080-4f493b62768a"
    },
    "owner": "sanumxxx"
  }
}<|MERGE_RESOLUTION|>--- conflicted
+++ resolved
@@ -32,11 +32,10 @@
       "bundleIdentifier": "com.melsu.app"
     },
     "android": {
-<<<<<<< HEAD
+
     "googleServicesFile": "./google-services.json",
-=======
-      "googleServicesFile": "./google-services.json",
->>>>>>> 937f162a
+
+
       "adaptiveIcon": {
         "foregroundImage": "./assets/images/adaptive-icon.png",
         "backgroundColor": "#ffffff"
